--- conflicted
+++ resolved
@@ -2,8 +2,8 @@
 
 ## Unreleased
 
-<<<<<<< HEAD
 * Replace `ruby-kafka` with `rdkafka-ruby`
+* Removed config option `sasl_over_ssl`
 * [Racecar::Consumer] Do not pause consuming partitions on exception
 * [Racecar::Consumer] `topic`, `payload` and `key` are mandadory to method `produce`
 * [Racecar::Consumer] `process_batch` retrieves an array of messages instead of batch object
@@ -23,14 +23,13 @@
 * [Instrumentation] `acknowledged_message.racecar` send whenever a produced message was successfully received by Kafka. Payload includes `offset` and `partition`, but no message details.
 * [Instrumentation] `rdkafka-ruby` does not yet provide instrumentation [rdkafka-ruby#54](https://github.com/appsignal/rdkafka-ruby/issues/54)
 * [Instrumentation] if processors define a `statistics_callback`, it will be called once every second for every subscription or producer connection. The first argument will be a Hash, for contents see [librdkafka STATISTICS.md](https://github.com/edenhill/librdkafka/blob/master/STATISTICS.md)
-=======
+
 * Add current directory to `$LOAD_PATH` only when `--require` option is used (#117).
 
 ## racecar v0.5.0
 
 * Add support for manually sending heartbeats with `heartbeat` (#105).
 * Allow configuring `sasl_over_ssl`.
->>>>>>> a6201efc
 
 ## racecar v0.4.2
 
